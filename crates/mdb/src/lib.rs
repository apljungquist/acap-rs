--- conflicted
+++ resolved
@@ -3,20 +3,10 @@
 //! [ACAP]: https://axiscommunications.github.io/acap-documentation/
 //! [Message Broker API]: https://axiscommunications.github.io/acap-documentation/docs/api/src/api/message-broker/html/index.html
 // TODO: Add documentation.
-<<<<<<< HEAD
-use std::{any, ffi::CStr, marker::PhantomData, slice::from_raw_parts};
-=======
-use std::{
-    any,
-    ffi::CStr,
-    fmt::{Debug, Display, Formatter},
-    marker::PhantomData,
-    slice::from_raw_parts,
-};
->>>>>>> c0c1aac9
-
 use libc::c_void;
 use log::{debug, error};
+use std::ops::Deref;
+use std::{any, ffi::CStr, marker::PhantomData, slice::from_raw_parts};
 
 pub mod error;
 
@@ -34,78 +24,6 @@
     };
 }
 
-<<<<<<< HEAD
-=======
-unsafe fn pchar_to_string(p_value: *const c_char) -> String {
-    assert!(!p_value.is_null());
-    let value = String::from(CStr::from_ptr(p_value).to_str().unwrap());
-    value
-}
-
-enum OwnedOrBorrowedError {
-    Owned(*mut mdb_sys::mdb_error_t),
-    Borrowed(*const mdb_sys::mdb_error_t),
-}
-pub struct Error(OwnedOrBorrowedError);
-
-impl Debug for Error {
-    fn fmt(&self, f: &mut Formatter<'_>) -> std::fmt::Result {
-        write!(f, "Code: {}; Message: {:?};", self.code(), self.message())
-    }
-}
-
-impl Display for Error {
-    fn fmt(&self, f: &mut Formatter<'_>) -> std::fmt::Result {
-        write!(f, "{} ({})", self.code(), self.message())
-    }
-}
-
-impl Drop for Error {
-    fn drop(&mut self) {
-        unsafe {
-            match &mut self.0 {
-                OwnedOrBorrowedError::Owned(ptr) => {
-                    mdb_sys::mdb_error_destroy(ptr);
-                }
-                OwnedOrBorrowedError::Borrowed(_) => {}
-            }
-        }
-    }
-}
-unsafe impl Send for Error {}
-// Note that error is not Sync
-
-impl std::error::Error for Error {}
-
-impl Error {
-    fn new_owned(ptr: *mut mdb_sys::mdb_error_t) -> Self {
-        assert!(!ptr.is_null());
-        Self(OwnedOrBorrowedError::Owned(ptr))
-    }
-    fn new_borrowed(ptr: *const mdb_sys::mdb_error_t) -> Self {
-        assert!(!ptr.is_null());
-        Self(OwnedOrBorrowedError::Borrowed(ptr))
-    }
-    fn as_ref(&self) -> &mdb_sys::mdb_error_t {
-        unsafe {
-            match self.0 {
-                OwnedOrBorrowedError::Owned(ptr) => ptr.as_ref(),
-                OwnedOrBorrowedError::Borrowed(ptr) => ptr.as_ref(),
-            }
-        }
-        .unwrap()
-    }
-
-    fn code(&self) -> i32 {
-        self.as_ref().code
-    }
-
-    fn message(&self) -> String {
-        unsafe { pchar_to_string(self.as_ref().message) }
-    }
-}
-
->>>>>>> c0c1aac9
 pub struct Connection {
     ptr: *mut mdb_sys::mdb_connection_t,
     _on_error: Option<Deferred>,
@@ -113,37 +31,22 @@
 
 impl Connection {
     // TODO: Consider adopting a builder-like pattern.
-<<<<<<< HEAD
-    /// Passing `None` as the `@on_error` callback requires qualifying the generic like so:
-    ///
-    /// ```
-    /// let connection = Connection::try_new::<fn(&Error)>(None);
-=======
     /// Passing `None` as the `on_error` callback requires qualifying the generic like so:
     ///
     /// ```
     /// let connection = Connection::try_new::<fn(Error)>(None);
->>>>>>> c0c1aac9
     /// ```
     ///
     /// otherwise the generic is inferred:
     ///
     /// ```
-<<<<<<< HEAD
-    /// let connection = Connection::try_new(Some(|e: &Error|
-=======
     /// let connection = Connection::try_new(Some(|e: Error|
->>>>>>> c0c1aac9
     ///     panic!("Failed to establish a connection: {e}")
     /// ));
     /// ```
     pub fn try_new<F>(on_error: Option<F>) -> Result<Self, Error>
     where
-<<<<<<< HEAD
         F: FnMut(&Error) + Send + 'static,
-=======
-        F: FnMut(Error) + Send + 'static,
->>>>>>> c0c1aac9
     {
         debug!("Creating {}...", any::type_name::<Self>());
         unsafe {
@@ -152,38 +55,24 @@
                 None => std::ptr::null_mut(),
                 Some(on_error) => Box::into_raw(Box::new(on_error)),
             };
-<<<<<<< HEAD
-            let _on_error = match on_error.is_null() {
-                false => Some(Deferred::new(on_error)),
-=======
             let on_error = match raw_on_error.is_null() {
                 false => Some(Deferred::new(raw_on_error)),
->>>>>>> c0c1aac9
                 true => None,
             };
             let ptr = mdb_sys::mdb_connection_create(
                 Some(Self::on_error::<F>),
-<<<<<<< HEAD
-                on_error as *mut c_void,
-=======
                 raw_on_error as *mut c_void,
->>>>>>> c0c1aac9
                 &mut error,
             );
             match (ptr.is_null(), error.is_null()) {
                 (false, false) => {
                     panic!("mdb_connection_create returned both a connection and an error");
                 }
-<<<<<<< HEAD
-                (false, true) => Ok(Self { ptr, _on_error }),
-                (true, false) => Err(Error::new(error)),
-=======
                 (false, true) => Ok(Self {
                     ptr,
                     _on_error: on_error,
                 }),
-                (true, false) => Err(Error::new_owned(error)),
->>>>>>> c0c1aac9
+                (true, false) => Err(Error::new(error)),
                 (true, true) => {
                     panic!("mdb_connection_create returned neither a connection nor an error");
                 }
@@ -191,28 +80,16 @@
         }
     }
 
-<<<<<<< HEAD
-    unsafe extern "C" fn on_error<F>(error: *mut mdb_sys::mdb_error_t, user_data: *mut c_void)
+    unsafe extern "C" fn on_error<F>(error: *const mdb_sys::mdb_error_t, user_data: *mut c_void)
     where
         F: FnMut(&Error) + Send + 'static,
-=======
-    unsafe extern "C" fn on_error<F>(error: *const mdb_sys::mdb_error_t, user_data: *mut c_void)
-    where
-        F: FnMut(Error) + Send + 'static,
->>>>>>> c0c1aac9
     {
         suppress_unwind!(|| {
             // TODO: Remove excessive logging once we are somewhat confident this works
             debug!("Handling error {error:?} with user_data {user_data:?}");
-<<<<<<< HEAD
             let error = BorrowedError::new(error);
-            let user_data = user_data as *mut F;
-            (*user_data)(&error);
-=======
-            let error = Error::new_borrowed(error);
             let callback = &mut *(user_data as *mut F);
-            callback(error);
->>>>>>> c0c1aac9
+            callback(error.deref());
         });
     }
 }
@@ -248,26 +125,14 @@
 
 pub struct SubscriberConfig {
     ptr: *mut mdb_sys::mdb_subscriber_config_t,
-<<<<<<< HEAD
-    _on_message: Deferred,
-=======
     // This isn't optional,
     // we just need a way to move the callback so it can be dropped with another object instead.
     on_message: Option<Deferred>,
->>>>>>> c0c1aac9
 }
 
 impl SubscriberConfig {
     pub fn try_new<F>(topic: &CStr, source: &CStr, on_message: F) -> Result<Self, Error>
     where
-<<<<<<< HEAD
-        F: for<'a> FnMut(&Message<'a>) + Send + 'static,
-    {
-        debug!("Creating {}...", any::type_name::<Self>());
-        unsafe {
-            let on_message = Box::into_raw(Box::new(on_message));
-            let _on_message = Deferred::new(on_message);
-=======
         F: for<'a> FnMut(Message<'a>) + Send + 'static,
     {
         debug!("Creating {}...", any::type_name::<Self>());
@@ -283,31 +148,21 @@
             // * The struct is passed to `Subscriber::try_new` which makes sure the callback
             //   outlives this `SubscriberConfig`.
             let on_message = Some(Deferred::new(raw_on_message));
->>>>>>> c0c1aac9
 
             let mut error: *mut mdb_sys::mdb_error_t = std::ptr::null_mut();
             let ptr = mdb_sys::mdb_subscriber_config_create(
                 topic.as_ptr(),
                 source.as_ptr(),
                 Some(Self::on_message::<F>),
-<<<<<<< HEAD
-                on_message as *mut c_void,
-=======
                 raw_on_message as *mut c_void,
->>>>>>> c0c1aac9
                 &mut error,
             );
             match (ptr.is_null(), error.is_null()) {
                 (false, false) => {
                     panic!("mdb_subscriber_config_create returned both a connection and an error")
                 }
-<<<<<<< HEAD
-                (false, true) => Ok(Self { ptr, _on_message }),
+                (false, true) => Ok(Self { ptr, on_message }),
                 (true, false) => Err(Error::new(error)),
-=======
-                (false, true) => Ok(Self { ptr, on_message }),
-                (true, false) => Err(Error::new_owned(error)),
->>>>>>> c0c1aac9
                 (true, true) => panic!(
                     "mdb_subscriber_config_create returned neither a connection nor an error"
                 ),
@@ -315,33 +170,22 @@
         }
     }
 
-<<<<<<< HEAD
-=======
     fn into_callback(mut self) -> Deferred {
         self.on_message.take().unwrap()
     }
 
->>>>>>> c0c1aac9
     unsafe extern "C" fn on_message<F>(
         message: *const mdb_sys::mdb_message_t,
         user_data: *mut c_void,
     ) where
-<<<<<<< HEAD
-        F: for<'a> FnMut(&Message<'a>) + Send + 'static,
-=======
         F: for<'a> FnMut(Message<'a>) + Send + 'static,
->>>>>>> c0c1aac9
     {
         suppress_unwind!(|| {
             debug!("Handling message {message:?} with user_data {user_data:?}");
             debug!("Retrieving message...");
             let message = Message::from_raw(message);
             debug!("Retrieving callback...");
-<<<<<<< HEAD
-            let user_data = user_data as *mut F;
-=======
             let callback = &mut *(user_data as *mut F);
->>>>>>> c0c1aac9
             debug!("Calling callback...");
             callback(message);
         });
@@ -350,13 +194,7 @@
 
 impl Drop for SubscriberConfig {
     fn drop(&mut self) {
-<<<<<<< HEAD
-        // SAFETY: `Subscriber` owns the `SubscriberConfig` that mdb_subscriber_create_async is
-        // called with, and never touches on_message by itself. The only reference to self.on_message is
-        // in mdb_subscriber_t which we destroy here so it is also safe to drop on_message.
-=======
         // SAFETY: This is always sound because it does not try to dereference the callback.
->>>>>>> c0c1aac9
         unsafe {
             mdb_sys::mdb_subscriber_config_destroy(&mut self.ptr);
         }
@@ -366,13 +204,9 @@
 pub struct Subscriber<'a> {
     ptr: *mut mdb_sys::mdb_subscriber_t,
     _on_done: Deferred,
-<<<<<<< HEAD
-    _config: SubscriberConfig,
-=======
     // We don't need to keep the entire config alive, only the callback, because
     // `mdb_subscriber_create_async` will copy any information it keeps.
     _on_message: Deferred,
->>>>>>> c0c1aac9
     _marker: PhantomData<&'a Connection>,
 }
 
@@ -383,31 +217,18 @@
         on_done: F,
     ) -> Result<Self, Error>
     where
-<<<<<<< HEAD
         F: FnMut(Option<&Error>) + Send + 'static,
-    {
-        debug!("Creating {}...", any::type_name::<Self>());
-        unsafe {
-            let on_done = Box::into_raw(Box::new(on_done));
-            let _on_done = Deferred::new(on_done);
-=======
-        F: FnMut(Option<Error>) + Send + 'static,
     {
         debug!("Creating {}...", any::type_name::<Self>());
         unsafe {
             let raw_on_done = Box::into_raw(Box::new(on_done));
             let on_done = Deferred::new(raw_on_done);
->>>>>>> c0c1aac9
             let mut error: *mut mdb_sys::mdb_error_t = std::ptr::null_mut();
             let ptr = mdb_sys::mdb_subscriber_create_async(
                 connection.ptr,
                 config.ptr,
                 Some(Self::on_done::<F>),
-<<<<<<< HEAD
-                on_done as *mut c_void,
-=======
                 raw_on_done as *mut c_void,
->>>>>>> c0c1aac9
                 &mut error,
             );
             match (ptr.is_null(), error.is_null()) {
@@ -415,21 +236,12 @@
                     panic!("mdb_subscriber_create_async returned both a connection and an error")
                 }
                 (false, true) => Ok(Self {
-<<<<<<< HEAD
-                    ptr,
-                    _on_done,
-                    _config: config,
-                    _marker: PhantomData,
-                }),
-                (true, false) => Err(Error::new(error)),
-=======
                     _marker: PhantomData,
                     ptr,
                     _on_done: on_done,
                     _on_message: config.into_callback(),
                 }),
-                (true, false) => Err(Error::new_owned(error)),
->>>>>>> c0c1aac9
+                (true, false) => Err(Error::new(error)),
                 (true, true) => {
                     panic!("mdb_subscriber_create_async returned neither a connection nor an error")
                 }
@@ -439,11 +251,7 @@
 
     unsafe extern "C" fn on_done<F>(error: *const mdb_sys::mdb_error_t, user_data: *mut c_void)
     where
-<<<<<<< HEAD
         F: FnMut(Option<&Error>) + Send + 'static,
-=======
-        F: FnMut(Option<Error>) + Send + 'static,
->>>>>>> c0c1aac9
     {
         suppress_unwind!(|| {
             // TODO: Remove excessive logging once we are somewhat confident this works
@@ -452,13 +260,8 @@
                 true => None,
                 false => Some(BorrowedError::new(error)),
             };
-<<<<<<< HEAD
-            let user_data = user_data as *mut F;
-            (*user_data)(error.as_deref());
-=======
             let callback = &mut *(user_data as *mut F);
-            callback(error);
->>>>>>> c0c1aac9
+            callback(error.as_deref());
         });
     }
 }
